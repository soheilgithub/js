--- conflicted
+++ resolved
@@ -131,13 +131,9 @@
       headers["x-sdk-platform"] = bundleId
         ? "react-native"
         : isBrowser()
-<<<<<<< HEAD
-        ? "browser"
-=======
         ? (window as any).bridge !== undefined
           ? "webGL"
           : "browser"
->>>>>>> 125c836d
         : "node";
     }
 
