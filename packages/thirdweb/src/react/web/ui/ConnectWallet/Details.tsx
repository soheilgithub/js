"use client";
import styled from "@emotion/styled";
import {
  ChevronRightIcon,
  ExitIcon,
  PaperPlaneIcon,
  PinBottomIcon,
  PlusIcon,
  ShuffleIcon,
  TextAlignJustifyIcon,
} from "@radix-ui/react-icons";
import { useQuery } from "@tanstack/react-query";
import { useContext, useEffect, useState } from "react";
import type { Chain } from "../../../../chains/types.js";
import type { ThirdwebClient } from "../../../../client/client.js";
import { getContract } from "../../../../contract/contract.js";
import { isContractDeployed } from "../../../../utils/bytecode/is-contract-deployed.js";
import type { Account, Wallet } from "../../../../wallets/interfaces/wallet.js";
import type { SmartWalletOptions } from "../../../../wallets/smart/types.js";
import type { AppMetadata } from "../../../../wallets/types.js";
import {
  CustomThemeProvider,
  useCustomTheme,
} from "../../../core/design-system/CustomThemeProvider.js";
import {
  type Theme,
  fontSize,
  iconSize,
  media,
  radius,
  spacing,
} from "../../../core/design-system/index.js";
import type {
  ConnectButtonProps,
  ConnectButton_connectModalOptions,
  ConnectButton_detailsButtonOptions,
  ConnectButton_detailsModalOptions,
  PayUIOptions,
} from "../../../core/hooks/connection/ConnectButtonProps.js";
import {
  useChainFaucets,
  useChainIconUrl,
  useChainName,
} from "../../../core/hooks/others/useChainQuery.js";
import { SetRootElementContext } from "../../../core/providers/RootElementContext.js";
import type {
  SupportedNFTs,
  SupportedTokens,
} from "../../../core/utils/defaultTokens.js";
import { hasSmartAccount } from "../../../core/utils/isSmartWallet.js";
import { useConnectedWalletDetails } from "../../../core/utils/wallet.js";
import { useActiveAccount } from "../../hooks/wallets/useActiveAccount.js";
import { useActiveWallet } from "../../hooks/wallets/useActiveWallet.js";
import { useActiveWalletChain } from "../../hooks/wallets/useActiveWalletChain.js";
import { useDisconnect } from "../../hooks/wallets/useDisconnect.js";
import { useSwitchActiveWalletChain } from "../../hooks/wallets/useSwitchActiveWalletChain.js";
import { ChainIcon } from "../components/ChainIcon.js";
import { CopyIcon } from "../components/CopyIcon.js";
import { Img } from "../components/Img.js";
import { Modal } from "../components/Modal.js";
import { Skeleton } from "../components/Skeleton.js";
import { Spacer } from "../components/Spacer.js";
import { Spinner } from "../components/Spinner.js";
import { WalletImage } from "../components/WalletImage.js";
import { Container, Line } from "../components/basic.js";
import { Button, IconButton } from "../components/buttons.js";
import { Link, Text } from "../components/text.js";
import { fadeInAnimation } from "../design-system/animations.js";
import { StyledButton } from "../design-system/elements.js";
import type { LocaleId } from "../types.js";
import { MenuButton, MenuLink } from "./MenuButton.js";
import {
  NetworkSelectorContent,
  type NetworkSelectorProps,
} from "./NetworkSelector.js";
import { TransactionsScreen } from "./TransactionsScreen.js";
import { onModalUnmount } from "./constants.js";
import { CoinsIcon } from "./icons/CoinsIcon.js";
import { FundsIcon } from "./icons/FundsIcon.js";
import { GenericWalletIcon } from "./icons/GenericWalletIcon.js";
import { OutlineWalletIcon } from "./icons/OutlineWalletIcon.js";
import { SmartWalletBadgeIcon } from "./icons/SmartAccountBadgeIcon.js";
import { getConnectLocale } from "./locale/getConnectLocale.js";
import type { ConnectLocale } from "./locale/types.js";
import { LazyBuyScreen } from "./screens/Buy/LazyBuyScreen.js";
import { WalletManagerScreen } from "./screens/Details/WalletManagerScreen.js";
import { ManageWalletScreen } from "./screens/ManageWalletScreen.js";
import { PrivateKey } from "./screens/PrivateKey.js";
import { ReceiveFunds } from "./screens/ReceiveFunds.js";
import { SendFunds } from "./screens/SendFunds.js";
import { ViewFunds } from "./screens/ViewFunds.js";
import { ViewNFTs } from "./screens/ViewNFTs.js";
import { ViewTokens } from "./screens/ViewTokens.js";
import { WalletConnectReceiverScreen } from "./screens/WalletConnectReceiverScreen.js";
import type { WalletDetailsModalScreen } from "./screens/types.js";

const TW_CONNECTED_WALLET = "tw-connected-wallet";

const LocalhostChainId = 1337;

/**
 * @internal
 */
export const ConnectedWalletDetails: React.FC<{
  onDisconnect: (info: {
    wallet: Wallet;
    account: Account;
  }) => void;
  detailsButton?: ConnectButton_detailsButtonOptions;
  detailsModal?: ConnectButton_detailsModalOptions;
  theme: "light" | "dark" | Theme;
  supportedTokens?: SupportedTokens;
  supportedNFTs?: SupportedNFTs;
  chains: Chain[];
  chain?: Chain;
  switchButton: ConnectButtonProps["switchButton"];
  connectLocale: ConnectLocale;
  client: ThirdwebClient;
  connectOptions: DetailsModalConnectOptions | undefined;
}> = (props) => {
  const { connectLocale: locale, client } = props;

  const setRootEl = useContext(SetRootElementContext);
  const activeWallet = useActiveWallet();
  const activeAccount = useActiveAccount();
  const walletChain = useActiveWalletChain();

  const { ensAvatarQuery, addressOrENS, balanceQuery } =
    useConnectedWalletDetails(
      client,
      walletChain,
      activeAccount,
      props.detailsButton?.displayBalanceToken,
    );

  function closeModal() {
    setRootEl(null);
  }

  function openModal() {
    setRootEl(
      <DetailsModal
        client={client}
        locale={locale}
        detailsModal={props.detailsModal}
        theme={props.theme}
        supportedTokens={props.supportedTokens}
        supportedNFTs={props.supportedNFTs}
        closeModal={closeModal}
        onDisconnect={props.onDisconnect}
        chains={props.chains}
        displayBalanceToken={props.detailsButton?.displayBalanceToken}
        connectOptions={props.connectOptions}
      />,
    );
  }

  const isNetworkMismatch =
    props.chain && walletChain && walletChain.id !== props.chain.id;

  if (props.detailsButton?.render) {
    return (
      // biome-ignore lint/a11y/useKeyWithClickEvents: ok
      <div onClick={openModal}>
        <props.detailsButton.render />
      </div>
    );
  }

  if (props.chain && isNetworkMismatch) {
    return (
      <SwitchNetworkButton
        style={props.switchButton?.style}
        className={props.switchButton?.className}
        switchNetworkBtnTitle={props.switchButton?.label}
        targetChain={props.chain}
        connectLocale={locale}
      />
    );
  }

  return (
    <WalletInfoButton
      type="button"
      className={`${TW_CONNECTED_WALLET} ${
        props.detailsButton?.className || ""
      }`}
      style={props.detailsButton?.style}
      data-test="connected-wallet-details"
      onClick={openModal}
    >
      {ensAvatarQuery.data ? (
        <Img
          src={ensAvatarQuery.data}
          width={iconSize.lg}
          height={iconSize.lg}
          style={{
            borderRadius: radius.sm,
          }}
          client={client}
        />
      ) : activeWallet?.id ? (
        <WalletImage size={iconSize.lg} id={activeWallet.id} client={client} />
      ) : (
        <GenericWalletIcon size={iconSize.lg} />
      )}

      <Container flex="column" gap="xxs">
        {/* Address */}

        {addressOrENS ? (
          <Text
            size="sm"
            color="primaryText"
            weight={500}
            className={`${TW_CONNECTED_WALLET}__address`}
          >
            {addressOrENS}
          </Text>
        ) : (
          <Skeleton height={fontSize.sm} width="88px" />
        )}

        {/* Balance */}
        {balanceQuery.data ? (
          <Text
            className={`${TW_CONNECTED_WALLET}__balance`}
            size="xs"
            weight={500}
          >
            {Number(balanceQuery.data.displayValue).toFixed(3)}{" "}
            {balanceQuery.data.symbol}
          </Text>
        ) : (
          <Skeleton height={fontSize.xs} width="82px" />
        )}
      </Container>
    </WalletInfoButton>
  );
};

function DetailsModal(props: {
  client: ThirdwebClient;
  locale: ConnectLocale;
  detailsModal?: ConnectButton_detailsModalOptions;
  theme: "light" | "dark" | Theme;
  supportedTokens?: SupportedTokens;
  supportedNFTs?: SupportedNFTs;
  closeModal: () => void;
  onDisconnect: (info: {
    wallet: Wallet;
    account: Account;
  }) => void;
  chains: Chain[];
  displayBalanceToken?: Record<number, string>;
  connectOptions: DetailsModalConnectOptions | undefined;
}) {
  const [screen, setScreen] = useState<WalletDetailsModalScreen>("main");
  const { disconnect } = useDisconnect();
  const [isOpen, setIsOpen] = useState(true);

  const { client, locale } = props;
  const walletChain = useActiveWalletChain();
  const activeAccount = useActiveAccount();
  const { ensAvatarQuery, addressOrENS, balanceQuery } =
    useConnectedWalletDetails(
      client,
      walletChain,
      activeAccount,
      props.displayBalanceToken,
    );

  const activeWallet = useActiveWallet();
  const chainIconQuery = useChainIconUrl(walletChain);
  const chainNameQuery = useChainName(walletChain);
  const chainFaucetsQuery = useChainFaucets(walletChain);

  const disableSwitchChain = !activeWallet?.switchChain;

  function closeModal() {
    setIsOpen(false);
    onModalUnmount(() => {
      props.closeModal();
    });
  }

  function handleDisconnect(info: { wallet: Wallet; account: Account }) {
    setIsOpen(false);
    props.closeModal();
    props.onDisconnect(info);
  }

  const networkSwitcherButton = (
    <MenuButton
      type="button"
      disabled={disableSwitchChain}
      onClick={() => {
        setScreen("network-switcher");
      }}
      data-variant="primary"
    >
      <div
        style={{
          display: "flex",
          alignItems: "center",
          position: "relative",
        }}
      >
        {!chainIconQuery.isLoading ? (
          <ChainIcon
            chainIconUrl={chainIconQuery.url}
            size={iconSize.md}
            active
            client={client}
          />
        ) : (
          <Skeleton height={`${iconSize.md}px`} width={`${iconSize.md}px`} />
        )}
      </div>

      {chainNameQuery.isLoading ? (
        <Skeleton height={"16px"} width={"150px"} />
      ) : (
        <Text color="primaryText" multiline>
          {chainNameQuery.name || `Unknown chain #${walletChain?.id}`}
        </Text>
      )}

      <StyledChevronRightIcon
        width={iconSize.sm}
        height={iconSize.sm}
        style={{
          flexShrink: 0,
          marginLeft: "auto",
        }}
      />
    </MenuButton>
  );

  let content = (
    <div>
      <Spacer y="xl" />

      <IconButton
        style={{
          position: "absolute",
          top: `${spacing.lg}`,
          left: `${spacing.sm}`,
          padding: "3px",
        }}
        onClick={() => {
          setScreen("wallet-manager");
        }}
      >
        <ShuffleIcon width={iconSize.md} height={iconSize.md} />
      </IconButton>

      <Container px="lg" flex="column" center="x">
        {ensAvatarQuery.data ? (
          <Img
            src={ensAvatarQuery.data}
            width={iconSize.xxl}
            height={iconSize.xxl}
            style={{
              borderRadius: radius.lg,
            }}
            client={client}
          />
        ) : activeWallet?.id ? (
          <WalletImage
            size={iconSize.xxl}
            id={activeWallet.id}
            client={client}
          />
        ) : (
          <GenericWalletIcon size={iconSize.xxl} />
        )}

        <Spacer y="md" />

        <ConnectedToSmartWallet client={props.client} connectLocale={locale} />

        {(activeWallet?.id === "embedded" || activeWallet?.id === "inApp") && (
          <InAppWalletUserInfo client={props.client} />
        )}

        {/* Address */}
        <div
          style={{
            display: "flex",
            gap: spacing.xxs,
            alignItems: "center",
            transform: "translateX(10px)",
          }}
          data-test="connected-wallet-address"
          data-address={activeAccount?.address}
        >
          <Text color="primaryText" weight={500} size="md">
            {addressOrENS}
          </Text>
          <IconButton
            style={{
              padding: "3px",
            }}
            data-test="copy-address"
          >
            <CopyIcon
              text={activeAccount?.address || ""}
              tip={locale.copyAddress}
              side="top"
            />
          </IconButton>
        </div>

        <Spacer y="xxs" />

        {/* Balance */}
        <Text weight={500} size="sm">
          {balanceQuery.data ? (
            Number(balanceQuery.data.displayValue).toFixed(3)
          ) : (
            <Skeleton height="1em" width="100px" />
          )}{" "}
          {balanceQuery.data?.symbol}{" "}
        </Text>
      </Container>
      <Spacer y="lg" />
      <Container px="lg">
        {/* Send, Receive, Swap */}
        <Container
          style={{
            display: "grid",
            gridTemplateColumns: "1fr 1fr 1fr",
            gap: spacing.xs,
          }}
        >
          <Button
            variant="outline"
            style={{
              fontSize: fontSize.sm,
              display: "flex",
              gap: spacing.xs,
              alignItems: "center",
              padding: spacing.sm,
            }}
            onClick={() => {
              setScreen("send");
            }}
          >
            <Container color="secondaryText" flex="row" center="both">
              <PaperPlaneIcon
                width={iconSize.sm}
                height={iconSize.sm}
                style={{
                  transform: "translateY(-10%) rotate(-45deg) ",
                }}
              />
            </Container>

            {locale.send}
          </Button>

          <Button
            variant="outline"
            style={{
              fontSize: fontSize.sm,
              display: "flex",
              gap: spacing.xs,
              alignItems: "center",
              padding: spacing.sm,
            }}
            onClick={() => {
              setScreen("receive");
            }}
          >
            <Container color="secondaryText" flex="row" center="both">
              <PinBottomIcon width={iconSize.sm} height={iconSize.sm} />{" "}
            </Container>
            {locale.receive}{" "}
          </Button>

          <Button
            variant="outline"
            style={{
              fontSize: fontSize.sm,
              display: "flex",
              gap: spacing.xs,
              alignItems: "center",
              padding: spacing.sm,
            }}
            onClick={() => {
              setScreen("buy");
            }}
          >
            <Container color="secondaryText" flex="row" center="both">
              <PlusIcon width={iconSize.sm} height={iconSize.sm} />
            </Container>
            {locale.buy}
          </Button>
        </Container>
      </Container>
      <Spacer y="md" />
      <Container px="md">
        <Container
          flex="column"
          style={{
            gap: "1px",
          }}
        >
          {/* Network Switcher */}
          {networkSwitcherButton}

          {/* Transactions */}
          <MenuButton
            onClick={() => {
              setScreen("transactions");
            }}
            style={{
              fontSize: fontSize.sm,
            }}
          >
            <TextAlignJustifyIcon width={iconSize.md} height={iconSize.md} />
            <Container flex="row" gap="xs" center="y">
              <Text color="primaryText">{locale.transactions}</Text>
            </Container>
          </MenuButton>

          {/* View Funds */}
          <MenuButton
            onClick={() => {
              setScreen("view-funds");
            }}
            style={{
              fontSize: fontSize.sm,
            }}
          >
            <CoinsIcon size={iconSize.md} />
            <Text color="primaryText">
              {props.supportedNFTs
                ? locale.viewFunds.viewAssets
                : locale.viewFunds.title}
            </Text>
          </MenuButton>

          {/* Manage Wallet */}
          <MenuButton
            onClick={() => {
              setScreen("manage-wallet");
            }}
            style={{
              fontSize: fontSize.sm,
            }}
          >
            <OutlineWalletIcon size={iconSize.md} />
            <Text color="primaryText">{props.locale.manageWallet.title}</Text>
          </MenuButton>

          {/* Switch to Personal Wallet  */}
          {/* {personalWallet &&
            !props.detailsModal?.hideSwitchToPersonalWallet && (
              <AccountSwitcher
                wallet={personalWallet}
                name={locale.personalWallet}
              />
            )} */}

          {/* Switch to Smart Wallet */}
          {/* {smartWallet && (
            <AccountSwitcher name={locale.smartWallet} wallet={smartWallet} />
          )} */}

          {/* Request Testnet funds */}
          {(props.detailsModal?.showTestnetFaucet ?? false) &&
            (chainFaucetsQuery.faucets.length > 0 ||
              walletChain?.id === LocalhostChainId) && (
              <MenuLink
                href={
                  chainFaucetsQuery.faucets ? chainFaucetsQuery.faucets[0] : "#"
                }
                target="_blank"
                as="a"
                style={{
                  textDecoration: "none",
                  color: "inherit",
                }}
              >
                <Container flex="row" center="both" color="secondaryText">
                  <FundsIcon size={iconSize.md} />
                </Container>
                {locale.requestTestnetFunds}
              </MenuLink>
            )}

          {props.detailsModal?.footer && (
            <props.detailsModal.footer close={closeModal} />
          )}
        </Container>

        <Spacer y="md" />
      </Container>
      {props.detailsModal?.hideDisconnect !== true && (
        <Container>
          <Line />
          <Spacer y="sm" />
          <Container px="md">
            <MenuButton
              data-variant="danger"
              type="button"
              onClick={() => {
                if (activeWallet && activeAccount) {
                  disconnect(activeWallet);
                  handleDisconnect({
                    account: activeAccount,
                    wallet: activeWallet,
                  });
                }
              }}
            >
              <ExitIcon width={iconSize.md} height={iconSize.md} />
              <Text color="primaryText">{locale.disconnectWallet}</Text>
            </MenuButton>
          </Container>
          <Spacer y="sm" />
        </Container>
      )}
    </div>
  );

  if (screen === "transactions") {
    content = (
<<<<<<< HEAD
      <BuyTxHistory
        title="Buy"
        isBuyForTx={false}
        isEmbed={false}
=======
      <TransactionsScreen
>>>>>>> 26ca958b
        onBack={() => setScreen("main")}
        closeModal={closeModal}
        locale={locale}
        setScreen={setScreen}
        client={client}
      />
    );
  }

  if (
    screen === "wallet-manager" &&
    activeAccount &&
    walletChain &&
    activeWallet
  ) {
    content = (
      <WalletManagerScreen
        onBack={() => setScreen("main")}
        accountAbstraction={props.connectOptions?.accountAbstraction}
        appMetadata={props.connectOptions?.appMetadata}
        chain={props.connectOptions?.chain}
        chains={props.connectOptions?.chains}
        client={client}
        connectLocale={locale}
        recommendedWallets={props.connectOptions?.recommendedWallets}
        showAllWallets={!!props.connectOptions?.showAllWallets}
        walletConnect={props.connectOptions?.walletConnect}
        wallets={props.connectOptions?.wallets}
        activeAccount={activeAccount}
        activeChain={walletChain}
        activeWallet={activeWallet}
      />
    );
  }

  if (screen === "network-switcher") {
    content = (
      <NetworkSelectorContent
        // add currently connected chain to the list of chains if it's not already in the list
        chains={
          walletChain &&
          props.chains.find((c) => c.id === walletChain.id) === undefined
            ? [walletChain, ...props.chains]
            : props.chains
        }
        closeModal={closeModal}
        networkSelector={props.detailsModal?.networkSelector}
        onBack={() => {
          setScreen("main");
        }}
        connectLocale={locale}
        client={client}
      />
    );
  } else if (screen === "view-funds") {
    if (props.supportedNFTs) {
      content = (
        <ViewFunds
          supportedTokens={props.supportedTokens}
          supportedNFTs={props.supportedNFTs}
          onBack={() => {
            setScreen("main");
          }}
          setScreen={setScreen}
          client={client}
          connectLocale={locale}
        />
      );
    } else {
      // Always show tokens (has the native token at least)
      content = (
        <ViewTokens
          supportedTokens={props.supportedTokens}
          onBack={() => {
            setScreen("main");
          }}
          client={client}
          connectLocale={locale}
        />
      );
    }
  } else if (screen === "view-nfts") {
    content = (
      <ViewNFTs
        theme={props.theme}
        supportedNFTs={props.supportedNFTs}
        onBack={() => {
          setScreen("main");
        }}
        client={client}
        connectLocale={locale}
      />
    );
  } else if (screen === "view-tokens") {
    content = (
      <ViewTokens
        supportedTokens={props.supportedTokens}
        onBack={() => {
          setScreen("main");
        }}
        client={client}
        connectLocale={locale}
      />
    );
  } else if (screen === "private-key") {
    content = (
      <PrivateKey
        theme={props.theme} // do not use the useCustomTheme hook to get this, it's not valid here
        onBack={() => {
          setScreen("manage-wallet");
        }}
        wallet={activeWallet}
        client={client}
      />
    );
  } else if (screen === "manage-wallet") {
    content = (
      <ManageWalletScreen
        onBack={() => {
          setScreen("main");
        }}
        locale={locale}
        closeModal={closeModal}
        client={client}
        setScreen={setScreen}
      />
    );
  } else if (screen === "wallet-connect-receiver") {
    content = (
      <WalletConnectReceiverScreen
        onBack={() => {
          setScreen("manage-wallet");
        }}
        chains={props.chains}
        client={client}
      />
    );
  }

  // send funds
  else if (screen === "send") {
    content = (
      <SendFunds
        supportedTokens={props.supportedTokens}
        onBack={() => {
          setScreen("main");
        }}
        client={client}
        connectLocale={locale}
      />
    );
  }

  // receive funds
  else if (screen === "receive") {
    content = (
      <ReceiveFunds
        walletId={activeWallet?.id}
        onBack={() => {
          setScreen("main");
        }}
        client={client}
        connectLocale={locale}
      />
    );
  }

  // thirdweb pay
  else if (screen === "buy") {
    content = (
      <LazyBuyScreen
        title="Buy"
        isEmbed={false}
        client={client}
        onBack={() => setScreen("main")}
        supportedTokens={props.supportedTokens}
        onViewPendingTx={() => setScreen("transactions")}
        connectLocale={locale}
        payOptions={props.detailsModal?.payOptions || {}}
        theme={typeof props.theme === "string" ? props.theme : props.theme.type}
        onDone={closeModal}
        connectOptions={undefined}
        buyForTx={undefined}
      />
    );
  }

  return (
    <CustomThemeProvider theme={props.theme}>
      <Modal
        size={"compact"}
        open={isOpen}
        setOpen={(_open) => {
          if (!_open) {
            closeModal();
          }
        }}
      >
        {content}
      </Modal>
    </CustomThemeProvider>
  );
}

const WalletInfoButton = /* @__PURE__ */ StyledButton((_) => {
  const theme = useCustomTheme();
  return {
    all: "unset",
    background: theme.colors.connectedButtonBg,
    border: `1px solid ${theme.colors.borderColor}`,
    padding: `${spacing.sm} ${spacing.sm}`,
    borderRadius: radius.lg,
    cursor: "pointer",
    display: "inline-flex",
    alignItems: "center",
    minWidth: "180px",
    gap: spacing.sm,
    boxSizing: "border-box",
    WebkitTapHighlightColor: "transparent",
    lineHeight: "normal",
    animation: `${fadeInAnimation} 300ms ease`,
    [media.mobile]: {
      gap: spacing.sm,
      padding: `${spacing.xs} ${spacing.sm}`,
      img: {
        width: `${iconSize.md}px`,
        height: `${iconSize.md}px`,
      },
    },
    "&:hover": {
      transition: "background 250ms ease",
      background: theme.colors.connectedButtonBgHover,
    },
  };
});

const StyledChevronRightIcon = /* @__PURE__ */ styled(
  /* @__PURE__ */ ChevronRightIcon,
)(() => {
  const theme = useCustomTheme();
  return {
    color: theme.colors.secondaryText,
  };
});

function ConnectedToSmartWallet(props: {
  client: ThirdwebClient;
  connectLocale: ConnectLocale;
}) {
  const activeAccount = useActiveAccount();
  const activeWallet = useActiveWallet();
  const isSmartWallet = hasSmartAccount(activeWallet);
  const chain = useActiveWalletChain();
  const { client, connectLocale: locale } = props;

  const [isSmartWalletDeployed, setIsSmartWalletDeployed] = useState(false);

  useEffect(() => {
    if (activeAccount && isSmartWallet && activeAccount.address && chain) {
      const contract = getContract({
        address: activeAccount.address,
        chain,
        client,
      });

      isContractDeployed(contract).then((isDeployed) => {
        setIsSmartWalletDeployed(isDeployed);
      });
    } else {
      setIsSmartWalletDeployed(false);
    }
  }, [activeAccount, chain, client, isSmartWallet]);

  const content = (
    <Container
      flex="row"
      bg="secondaryButtonBg"
      gap="xxs"
      style={{
        borderRadius: radius.md,
        padding: `${spacing.xxs} ${spacing.sm} ${spacing.xxs} ${spacing.xs}`,
      }}
      center="y"
    >
      <Container flex="row" color="accentText" center="both">
        <SmartWalletBadgeIcon size={iconSize.xs} />
      </Container>
      <Text size="xs" color="secondaryButtonText">
        {locale.connectedToSmartWallet}
      </Text>
    </Container>
  );

  if (chain && activeAccount && isSmartWallet) {
    return (
      <>
        {isSmartWalletDeployed ? (
          <Link
            color="secondaryText"
            hoverColor="primaryText"
            href={`https://thirdweb.com/${chain.id}/${activeAccount.address}/account`}
            target="_blank"
            size="sm"
          >
            {content}
          </Link>
        ) : (
          <Text size="sm"> {content}</Text>
        )}

        <Spacer y="xs" />
      </>
    );
  }

  return null;
}

function InAppWalletUserInfo(props: { client: ThirdwebClient }) {
  const { client } = props;
  const account = useActiveAccount();

  const userInfoQuery = useQuery({
    queryKey: ["in-app-wallet-user", client, account?.address],
    queryFn: async () => {
      const { getUserEmail, getUserPhoneNumber } = await import(
        "../../../../wallets/in-app/web/lib/auth/index.js"
      );

      const [email, phone] = await Promise.all([
        getUserEmail({
          client: client,
        }),
        getUserPhoneNumber({
          client: client,
        }),
      ]);

      return email || phone || null;
    },
  });

  if (userInfoQuery.data) {
    return (
      <Container
        flex="row"
        center="x"
        style={{
          paddingBottom: spacing.xs,
        }}
      >
        <Text size="sm">{userInfoQuery.data}</Text>
      </Container>
    );
  }

  return null;
}

/**
 * @internal
 */
function SwitchNetworkButton(props: {
  style?: React.CSSProperties;
  className?: string;
  switchNetworkBtnTitle?: string;
  targetChain: Chain;
  connectLocale: ConnectLocale;
}) {
  const switchChain = useSwitchActiveWalletChain();
  const [switching, setSwitching] = useState(false);
  const locale = props.connectLocale;

  const switchNetworkBtnTitle =
    props.switchNetworkBtnTitle ?? locale.switchNetwork;

  return (
    <Button
      className={`tw-connect-wallet--switch-network ${props.className || ""}`}
      variant="primary"
      type="button"
      data-is-loading={switching}
      data-test="switch-network-button"
      disabled={switching}
      onClick={async () => {
        setSwitching(true);
        try {
          await switchChain(props.targetChain);
        } catch (e) {
          console.error(e);
        }
        setSwitching(false);
      }}
      style={{
        minWidth: "140px",
        ...props.style,
      }}
      aria-label={switching ? locale.switchingNetwork : undefined}
    >
      {switching ? (
        <Spinner size="sm" color="primaryButtonText" />
      ) : (
        switchNetworkBtnTitle
      )}
    </Button>
  );
}

export type DetailsModalConnectOptions = {
  connectModal?: ConnectButton_connectModalOptions;
  walletConnect?: {
    projectId?: string;
  };
  accountAbstraction?: SmartWalletOptions;
  wallets?: Wallet[];
  appMetadata?: AppMetadata;
  chain?: Chain;
  chains?: Chain[];
  recommendedWallets?: Wallet[];
  showAllWallets?: boolean;
};

export type UseWalletDetailsModalOptions = {
  /**
   * A client is the entry point to the thirdweb SDK.
   * It is required for all other actions.
   * You can create a client using the `createThirdwebClient` function. Refer to the [Creating a Client](https://portal.thirdweb.com/typescript/v5/client) documentation for more information.
   *
   * You must provide a `clientId` or `secretKey` in order to initialize a client. Pass `clientId` if you want for client-side usage and `secretKey` for server-side usage.
   *
   * ```tsx
   * import { createThirdwebClient } from "thirdweb";
   *
   * const client = createThirdwebClient({
   *  clientId: "<your_client_id>",
   * })
   * ```
   */
  client: ThirdwebClient;
  /**
   * Set the theme for the Wallet Details Modal. By default it is set to `"dark"`
   *
   * theme can be set to either `"dark"`, `"light"` or a custom theme object.
   * You can also import [`lightTheme`](https://portal.thirdweb.com/references/typescript/v5/lightTheme)
   * or [`darkTheme`](https://portal.thirdweb.com/references/typescript/v5/darkTheme)
   * functions from `thirdweb/react` to use the default themes as base and overrides parts of it.
   * @example
   * ```ts
   * import { lightTheme } from "thirdweb/react";
   *
   * const customTheme = lightTheme({
   *  colors: {
   *    modalBg: 'red'
   *  }
   * })
   *
   * ```
   */
  theme?: "light" | "dark" | Theme;
  /**
   * Customize the tokens shown in the "Send Funds" screen in Details Modal for various networks.
   *
   * By default, The "Send Funds" screen shows a few popular tokens for default chains and the native token. For other chains it only shows the native token.
   * @example
   *
   * supportedTokens prop allows you to customize this list as shown below which shows  "Dai Stablecoin" when users wallet is connected to the "Base" mainnet.
   *
   * ```tsx
   * import { useWalletDetailsModal } from 'thirdweb/react';
   *
   * function Example() {
   *   const detailsModal = useWalletDetailsModal();
   *
   *   function handleClick() {
   *      detailsModal.open({
   *        client,
   *        supportedTokens:{
   * 				  84532: [
   * 					  {
   * 						  address: '0x50c5725949A6F0c72E6C4a641F24049A917DB0Cb', // token contract address
   * 						  name: 'Dai Stablecoin',
   * 						  symbol: 'DAI',
   * 						  icon: 'https://assets.coingecko.com/coins/images/9956/small/Badge_Dai.png?1687143508',
   * 					  },
   * 				  ],
   * 			  }
   *      });
   *   }
   *
   *   return (
   * 		<button onClick={handleClick}> show wallet details </button>
   * 	);
   * }
   * ```
   */
  supportedTokens?: SupportedTokens;
  /**
   * Customize the NFTs shown in the "View Funds" screen in Details Modal for various networks.
   *
   * By default, The "View Funds" screen shows a few popular tokens for default chains and the native token. For other chains it only shows the native token.
   * @example
   *
   * supportedTokens prop allows you to customize this list as shown below which shows "Pudgy Penguins" when a users wallet is connected to Ethereum mainnet.
   *
   * ```tsx
   * import { ConnectButton } from 'thirdweb/react';
   *
   * function Example() {
   *   return (
   * 		<ConnectButton
   * 			supportedNFTs={{
   *        // when connected to Ethereum mainnet - show Pudgy Penguins
   * 				1: [
   * 					'0xBd3531dA5CF5857e7CfAA92426877b022e612cf8',
   * 				],
   * 			}}
   * 		/>
   * 	);
   * }
   * ```
   */
  supportedNFTs?: SupportedNFTs;
  /**
   * By default - Details Modal UI uses the `en-US` locale for english language users.
   *
   * You can customize the language used in the Details Modal UI by setting the `locale` prop.
   *
   * Refer to the [`LocaleId`](https://portal.thirdweb.com/references/typescript/v5/LocaleId) type for supported locales.
   */
  locale?: LocaleId;
  /**
   * Array of chains that your app supports. They will be displayed in the network selector in the screen.
   *
   * This is only relevant if your app is a multi-chain app and works across multiple blockchains.
   * If your app only works on a single blockchain, you should only specify the `chain` prop.
   *
   * You can create a `Chain` object using the [`defineChain`](https://portal.thirdweb.com/references/typescript/v5/defineChain) function.
   * At minimum, you need to pass the `id` of the blockchain to `defineChain` function to create a `Chain` object.
   *
   * ```tsx
   * import { defineChain } from "thirdweb/react";
   *
   * const polygon = defineChain({
   *   id: 137,
   * });
   * ```
   */
  chains?: Chain[];
  /**
   * Show a "Request Testnet funds" link in Wallet Details Modal when user is connected to a testnet.
   *
   * By default it is `false`, If you want to show the "Request Testnet funds" link when user is connected to a testnet, set this prop to `true`
   */
  showTestnetFaucet?: boolean;

  /**
   * customize the Network selector shown in the Wallet Details Modal
   */
  networkSelector?: NetworkSelectorProps;

  /**
   * Hide the "Disconnect Wallet" button in the Wallet Details Modal.
   *
   * By default it is `false`
   */
  hideDisconnect?: boolean;

  /**
   * Callback to be called when a wallet is disconnected by clicking the "Disconnect Wallet" button in the Wallet Details Modal.
   *
   * ```tsx
   * import { useWalletDetailsModal } from 'thirdweb/react';
   *
   * function Example() {
   *   const detailsModal = useWalletDetailsModal();
   *
   *   function handleClick() {
   *      detailsModal.open({
   *        client,
   *        onDisconnect: ({ wallet, account }) => {
   *           console.log('disconnected', wallet, account);
   *        }
   *      });
   *   }
   *
   *   return (
   * 		<button onClick={handleClick}> wallet details </button>
   * 	);
   * }
   * ```
   */
  onDisconnect?: (info: {
    wallet: Wallet;
    account: Account;
  }) => void;

  /**
   * Render custom UI at the bottom of the Details Modal
   */
  footer?: (props: { close: () => void }) => JSX.Element;

  /**
   * Configure options for thirdweb Pay.
   *
   * thirdweb Pay allows users to buy tokens using crypto or fiat currency.
   */
  payOptions?: PayUIOptions;

  /**
   * Display the balance of a token instead of the native token
   * @example
   * ```tsx
   * const displayBalanceToken = {
   *   // show USDC balance when connected to Ethereum mainnet or Polygon
   *   [ethereum.id]: "0x2260FAC5E5542a773Aa44fBCfeDf7C193bc2C599",
   *   [polygon.id]: "0x3c499c542cEF5E3811e1192ce70d8cC03d5c3359",
   * }
   * ```
   */
  displayBalanceToken?: Record<number, string>;

  /**
   * Options to configure the Connect UI shown when user clicks the "Connect Wallet" button in the Wallet Switcher screen.
   */
  connectOptions?: DetailsModalConnectOptions;
};

/**
 * Hook to open the Wallet Details Modal that shows various information about the connected wallet and allows users to perform various actions like sending funds, receiving funds, switching networks, Buying tokens, etc.
 *
 * @example
 * ```tsx
 * import { createThirdwebClient } from "thirdweb";
 * import { useWalletDetailsModal } from "thirdweb/react";
 *
 * const client = createThirdwebClient({
 *  clientId: "<your_client_id>",
 * });
 *
 * function Example() {
 *   const detailsModal = useWalletDetailsModal();
 *
 *   function handleClick() {
 *      detailsModal.open({ client, theme: 'light' });
 *   }
 *
 *   return <button onClick={handleClick}> Show Wallet Details </button>
 * }
 * ```
 * @wallet
 */
export function useWalletDetailsModal() {
  const account = useActiveAccount();
  const setRootEl = useContext(SetRootElementContext);

  function closeModal() {
    setRootEl(null);
  }

  function openModal(props: UseWalletDetailsModalOptions) {
    if (!account) {
      throw new Error("Wallet is not connected.");
    }

    getConnectLocale(props.locale || "en_US")
      .then((locale) => {
        setRootEl(
          <DetailsModal
            client={props.client}
            locale={locale}
            detailsModal={{
              footer: props.footer,
              hideDisconnect: props.hideDisconnect,
              networkSelector: props.networkSelector,
              payOptions: props.payOptions,
              showTestnetFaucet: props.showTestnetFaucet,
            }}
            displayBalanceToken={props.displayBalanceToken}
            theme={props.theme || "dark"}
            supportedTokens={props.supportedTokens}
            supportedNFTs={props.supportedNFTs}
            closeModal={closeModal}
            onDisconnect={(info) => {
              props.onDisconnect?.(info);
              closeModal();
            }}
            chains={props.chains || []}
            connectOptions={props.connectOptions}
          />,
        );
      })
      .catch(() => {
        closeModal();
      });
  }

  return {
    open: openModal,
  };
}<|MERGE_RESOLUTION|>--- conflicted
+++ resolved
@@ -628,14 +628,8 @@
 
   if (screen === "transactions") {
     content = (
-<<<<<<< HEAD
-      <BuyTxHistory
+      <TransactionsScreen
         title="Buy"
-        isBuyForTx={false}
-        isEmbed={false}
-=======
-      <TransactionsScreen
->>>>>>> 26ca958b
         onBack={() => setScreen("main")}
         closeModal={closeModal}
         locale={locale}
