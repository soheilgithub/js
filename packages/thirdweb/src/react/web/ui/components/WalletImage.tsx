--- conflicted
+++ resolved
@@ -7,16 +7,12 @@
 import { useActiveWallet } from "../../../core/hooks/wallets/wallet-hooks.js";
 import { getStorage } from "../../../core/storage.js";
 import { getLastAuthProvider } from "../../wallets/in-app/storage.js";
-<<<<<<< HEAD
-import { FingerPrintIcon } from "../ConnectWallet/icons/FingerPrintIcon.js";
-import { emailIcon, phoneIcon } from "../ConnectWallet/icons/dataUris.js";
-=======
 import {
   emailIcon,
   genericWalletIcon,
+  passkeyIcon,
   phoneIcon,
 } from "../ConnectWallet/icons/dataUris.js";
->>>>>>> 1ed12557
 import {
   appleIconUri,
   facebookIconUri,
@@ -79,8 +75,7 @@
             mipdImage = emailIcon;
             break;
           case "passkey":
-            // biome-ignore lint/suspicious/noExplicitAny: FIXME refactor this
-            mipdImage = "passkey" as any;
+            mipdImage = passkeyIcon;
             break;
         }
       }
@@ -89,11 +84,6 @@
     }
     fetchImage();
   }, [props.id, activeWallet]);
-
-  // FIXME hack
-  if (image === "passkey") {
-    return <FingerPrintIcon size={props.size} />;
-  }
 
   if (image) {
     return (
