import { CheckCircledIcon } from "@radix-ui/react-icons";
import { useCallback, useContext, useEffect, useRef, useState } from "react";
import type { ThirdwebClient } from "../../../../client/client.js";
import { isNativeTokenAddress } from "../../../../constants/addresses.js";
import type { WaitForReceiptOptions } from "../../../../transaction/actions/wait-for-tx-receipt.js";
import type { PreparedTransaction } from "../../../../transaction/prepare-transaction.js";
import { toTokens } from "../../../../utils/units.js";
import type { Wallet } from "../../../../wallets/interfaces/wallet.js";
import type { GetWalletBalanceResult } from "../../../../wallets/utils/getWalletBalance.js";
import { CustomThemeProvider } from "../../../core/design-system/CustomThemeProvider.js";
import { type Theme, iconSize } from "../../../core/design-system/index.js";
import type { PayUIOptions } from "../../../core/hooks/connection/ConnectButtonProps.js";
import {
  type SendTransactionConfig,
  useSendTransactionCore,
} from "../../../core/hooks/transaction/useSendTransaction.js";
import { SetRootElementContext } from "../../../core/providers/RootElementContext.js";
import type { SupportedTokens } from "../../../core/utils/defaultTokens.js";
import { AccentFailIcon } from "../../ui/ConnectWallet/icons/AccentFailIcon.js";
import { useConnectLocale } from "../../ui/ConnectWallet/locale/getConnectLocale.js";
import { LazyBuyScreen } from "../../ui/ConnectWallet/screens/Buy/LazyBuyScreen.js";
import { PayTxHistoryScreen } from "../../ui/ConnectWallet/screens/Buy/pay-transactions/BuyTxHistory.js";
import { Modal } from "../../ui/components/Modal.js";
import { Spacer } from "../../ui/components/Spacer.js";
import { Spinner } from "../../ui/components/Spinner.js";
import { Container, ModalHeader } from "../../ui/components/basic.js";
import { Button } from "../../ui/components/buttons.js";
import { Text } from "../../ui/components/text.js";
import type { LocaleId } from "../../ui/types.js";
import { LoadingScreen } from "../../wallets/shared/LoadingScreen.js";
import { useActiveWallet } from "../wallets/useActiveWallet.js";
import { useSwitchActiveWalletChain } from "../wallets/useSwitchActiveWalletChain.js";

/**
 * A hook to send a transaction.
 * @returns A mutation object to send a transaction.
 * @param config Configuration for the `useSendTransaction` hook.
 * Refer to [`SendTransactionConfig`](https://portal.thirdweb.com/references/typescript/v5/SendTransactionConfig) for more details.
 * @example
 * ```tsx
 * import { useSendTransaction } from "thirdweb/react";
 * const { mutate: sendTx, data: transactionResult } = useSendTransaction();
 *
 * // later
 * sendTx(tx);
 * ```
 *
 * @transaction
 */
export function useSendTransaction(config: SendTransactionConfig = {}) {
  const activeWallet = useActiveWallet();
  const switchChain = useSwitchActiveWalletChain();
  const wallet = useActiveWallet();
  const payModal = config.payModal;

  let payModalEnabled = true;

  if (payModal === false || config.gasless) {
    payModalEnabled = false;
  }

  // TODO handle erc20 pay modal
  // if active wallet is smart wallet with gasless enabled, don't show the pay modal
  if (activeWallet && activeWallet.id === "smart") {
    const options = (activeWallet as Wallet<"smart">).getConfig();

    if ("sponsorGas" in options && options.sponsorGas === true) {
      payModalEnabled = false;
    }

    if ("gasless" in options && options.gasless === true) {
      payModalEnabled = false;
    }
  }

  if (activeWallet && activeWallet.id === "inApp") {
    const options = (activeWallet as Wallet<"inApp">).getConfig();

    if (options && "smartAccount" in options && options.smartAccount) {
      const smartOptions = options.smartAccount;
      if ("sponsorGas" in smartOptions && smartOptions.sponsorGas === true) {
        payModalEnabled = false;
      }

      if ("gasless" in smartOptions && smartOptions.gasless === true) {
        payModalEnabled = false;
      }
    }
  }

  const setRootEl = useContext(SetRootElementContext);
  return useSendTransactionCore({
    showPayModal:
      !payModalEnabled || payModal === false
        ? undefined
        : (data) => {
            const prefillBuy: PayUIOptions["prefillBuy"] =
              data.currency && !isNativeTokenAddress(data.currency.address)
                ? {
                    chain: data.tx.chain,
                    amount: toTokens(data.totalCostWei, data.currency.decimals),
                    token: data.currency,
                  }
                : undefined;
            setRootEl(
              <TxModal
                title={payModal?.metadata?.title || "Buy"}
                tx={data.tx}
                onComplete={data.sendTx}
                onClose={() => {
                  setRootEl(null);
                  data.rejectTx(
                    new Error("User rejected transaction by closing modal"),
                  );
                }}
                onTxSent={data.resolveTx}
                client={data.tx.client}
                localeId={payModal?.locale || "en_US"}
                supportedTokens={payModal?.supportedTokens}
                theme={payModal?.theme || "dark"}
                txCostWei={data.totalCostWei}
                walletBalance={data.walletBalance}
                payOptions={{
                  buyWithCrypto: payModal?.buyWithCrypto,
                  buyWithFiat: payModal?.buyWithFiat,
                  purchaseData: payModal?.purchaseData,
                  prefillBuy,
                }}
              />,
            );
          },
    gasless: config.gasless,
    switchChain,
    wallet,
  });
}

type ModalProps = {
  title: string;
  onComplete: () => void;
  onClose: () => void;
  client: ThirdwebClient;
  localeId: LocaleId;
  supportedTokens?: SupportedTokens;
  theme: Theme | "light" | "dark";
  txCostWei: bigint;
  walletBalance: GetWalletBalanceResult;
  tx: PreparedTransaction;
  payOptions: PayUIOptions;
  onTxSent: (data: WaitForReceiptOptions) => void;
};

function TxModal(props: ModalProps) {
  return (
    <CustomThemeProvider theme={props.theme}>
      <Modal
        open={true}
        size="compact"
        setOpen={(_open) => {
          if (!_open) {
            props.onClose();
          }
        }}
      >
        <ModalContent {...props} />
      </Modal>
    </CustomThemeProvider>
  );
}

function ModalContent(props: ModalProps) {
  const localeQuery = useConnectLocale(props.localeId);
  const [screen, setScreen] = useState<"buy" | "tx-history" | "execute-tx">(
    "buy",
  );

  if (!localeQuery.data) {
    return <LoadingScreen />;
  }

  if (screen === "execute-tx") {
    return (
      <ExecutingTxScreen
        tx={props.tx}
        closeModal={props.onClose}
        onTxSent={props.onTxSent}
      />
    );
  }

  if (screen === "tx-history") {
    return (
<<<<<<< HEAD
      <BuyTxHistory
        title={props.title}
=======
      <PayTxHistoryScreen
>>>>>>> 26ca958b
        client={props.client}
        onBack={() => {
          setScreen("buy");
        }}
        onDone={() => {
          setScreen("execute-tx");
        }}
        isBuyForTx={true}
        isEmbed={false}
      />
    );
  }

  return (
    <LazyBuyScreen
      title={props.title}
      isEmbed={false}
      client={props.client}
      onViewPendingTx={() => {
        setScreen("tx-history");
      }}
      supportedTokens={props.supportedTokens}
      connectLocale={localeQuery.data}
      buyForTx={{
        balance: props.walletBalance.value,
        cost: props.txCostWei,
        tx: props.tx,
        tokenSymbol: props.walletBalance.symbol,
        tokenDecimals: props.walletBalance.decimals,
      }}
      theme={typeof props.theme === "string" ? props.theme : props.theme.type}
      payOptions={props.payOptions}
      onDone={() => {
        setScreen("execute-tx");
      }}
      connectOptions={undefined}
      onBack={undefined}
    />
  );
}

function ExecutingTxScreen(props: {
  tx: PreparedTransaction;
  closeModal: () => void;
  onTxSent: (data: WaitForReceiptOptions) => void;
}) {
  const sendTxCore = useSendTransaction({
    payModal: false,
  });
  const [status, setStatus] = useState<"loading" | "failed" | "sent">(
    "loading",
  );

  const sendTx = useCallback(async () => {
    setStatus("loading");
    try {
      const txData = await sendTxCore.mutateAsync(props.tx);
      props.onTxSent(txData);
      setStatus("sent");
    } catch (e) {
      // Do not reject the transaction here, because the user may want to try again
      // we only reject on modal close
      console.error(e);
      setStatus("failed");
    }
  }, [sendTxCore, props.tx, props.onTxSent]);

  const done = useRef(false);
  useEffect(() => {
    if (done.current) {
      return;
    }

    done.current = true;
    sendTx();
  }, [sendTx]);

  return (
    <Container p="lg">
      <ModalHeader title="Transaction" />

      <Spacer y="xxl" />
      <Spacer y="xxl" />

      <Container flex="row" center="x">
        {status === "loading" && <Spinner size="3xl" color="accentText" />}
        {status === "failed" && <AccentFailIcon size={iconSize["3xl"]} />}
        {status === "sent" && (
          <Container color="success" flex="row" center="both">
            <CheckCircledIcon
              width={iconSize["3xl"]}
              height={iconSize["3xl"]}
            />
          </Container>
        )}
      </Container>
      <Spacer y="lg" />

      <Text color="primaryText" center size="lg">
        {status === "loading" && "Sending transaction"}
        {status === "failed" && "Transaction failed"}
        {status === "sent" && "Transaction sent"}
      </Text>

      <Spacer y="xxl" />
      <Spacer y="xxl" />

      {status === "failed" && (
        <Button variant="accent" fullWidth onClick={sendTx}>
          Try Again
        </Button>
      )}

      {status === "sent" && (
        <Button variant="accent" fullWidth onClick={props.closeModal}>
          Done
        </Button>
      )}
    </Container>
  );
}<|MERGE_RESOLUTION|>--- conflicted
+++ resolved
@@ -190,12 +190,8 @@
 
   if (screen === "tx-history") {
     return (
-<<<<<<< HEAD
-      <BuyTxHistory
+      <PayTxHistoryScreen
         title={props.title}
-=======
-      <PayTxHistoryScreen
->>>>>>> 26ca958b
         client={props.client}
         onBack={() => {
           setScreen("buy");
