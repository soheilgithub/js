--- conflicted
+++ resolved
@@ -151,14 +151,8 @@
     "abitype": "1.0.0",
     "fuse.js": "7.0.0",
     "mipd": "0.0.5",
-<<<<<<< HEAD
-    "qrcode": "1.5.3",
-    "secrets.js-34r7h": "2.0.2",
-    "viem": "2.7.8"
-=======
     "uqr": "0.1.2",
     "viem": "2.7.10"
->>>>>>> b1ccd9d1
   },
   "devDependencies": {
     "@tanstack/eslint-plugin-query": "5.20.1",
