--- conflicted
+++ resolved
@@ -17,10 +17,7 @@
 import { useContract } from "@thirdweb-dev/react";
 import { SourcesPanel } from "components/contract-components/shared/sources-panel";
 import { useContractSources } from "contract-ui/hooks/useContractSources";
-<<<<<<< HEAD
 import { useResolveContractAbi } from "hooks/useResolveContractAbi";
-=======
->>>>>>> 93a3b7cb
 import { thirdwebClient } from "lib/thirdweb-client";
 import { useV5DashboardChain } from "lib/v5-adapter";
 import { useMemo, useState } from "react";
@@ -195,10 +192,6 @@
   };
 
   const { contract } = useContract(contractAddress);
-<<<<<<< HEAD
-
-=======
->>>>>>> 93a3b7cb
   const chain = useV5DashboardChain(contract?.chainId);
   const contractV5 =
     contract && chain
@@ -208,12 +201,8 @@
           client: thirdwebClient,
         })
       : undefined;
-<<<<<<< HEAD
   const abiQuery = useResolveContractAbi(contractV5);
-=======
   const contractSourcesQuery = useContractSources(contractV5);
-  const abi = useMemo(() => contract?.abi as Abi, [contract]);
->>>>>>> 93a3b7cb
 
   // clean up the source filenames and filter out libraries
   const sources = useMemo(() => {
